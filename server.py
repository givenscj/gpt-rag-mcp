--- conflicted
+++ resolved
@@ -57,11 +57,8 @@
 
 from event_store import InMemoryEventStore
 
-<<<<<<< HEAD
 from dependencies import API_NAME, get_config, validate_api_key_header
 
-=======
->>>>>>> e6eea357
 class WebsocketServer(WebSocketEndpoint):
     encoding = "bytes"
 
@@ -99,7 +96,6 @@
     
     return auth_callback
 
-<<<<<<< HEAD
 config = get_config()
 
 level=config.get_value('LOGLEVEL', 'DEBUG').upper()
@@ -118,10 +114,6 @@
 
 # Add console to logging
 logging.basicConfig(level=level, force=True)
-=======
-from configuration import Configuration
-config = Configuration()
->>>>>>> e6eea357
 
 level=config.get_value('LOGLEVEL', 'DEBUG').upper()
 
