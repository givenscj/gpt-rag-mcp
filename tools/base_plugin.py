import pydantic
import inspect
import copy
import logging
import json

from typing import (
    TYPE_CHECKING,
    Annotated,
    Any,
    Dict,
    Callable,
    Literal,
    Optional,
    TypeVar,
    Union,
    cast,
    get_args,
    get_origin,
    get_type_hints,    
)
from abc import ABC, abstractmethod
from pydantic import (
    BaseModel,
    ConfigDict,
    Field,
    PydanticDeprecationWarning,
    SkipValidation,
    ValidationError,
    model_validator,
    validate_arguments,
)
from contextvars import ContextVar
from starlette.requests import Request
from functools import wraps
from semantic_kernel.functions import kernel_function
from semantic_kernel.connectors.ai.open_ai import AzureChatCompletion

from azure.identity import get_bearer_token_provider
from configuration import Configuration

from middleware.authentication_middleware import get_request

TypeBaseModel = Union[type[BaseModel], type[pydantic.BaseModel]]

ArgsSchema = Union[TypeBaseModel, dict[str, Any]]

class BasePlugin():

    settings : Dict = {}
    config : Configuration = None

    has_oauth_endpoint: bool = False
    oauth_endpoint : str = None

    def handle_oauth_token(scope, send, receive):
        raise NotImplementedError("OAuth handling is not implemented for this plugin.")

    def handle_oauth_authorize(scope, send, receive):
        raise NotImplementedError("OAuth handling is not implemented for this plugin.")

    def __init__(self, settings : Dict= {}):

        logging.info(f"Creating ${__name__}")

        self.settings = settings
        self.config = settings["config"]

        if self.config is None:
            self.config = Configuration()

<<<<<<< HEAD
        self.model = self._get_model(model_name=settings.get("model_name", "CHAT_DEPLOYMENT_NAME"))

        self.aoai_resource = self.model.get("name", "openai")
        self.chat_deployment = self.model.get("chat_deployment", "chat")
        self.model_name = self.model.get("model", "gpt-4o")
        self.api_version = self.model.get("api_version", "2024-10-21")

        self.max_tokens = int(self.config.get_value('AZURE_OPENAI_MAX_TOKENS', 1000))
=======
        self.aoai_resource = self.config.get_value('AZURE_OPENAI_RESOURCE', 'openai')
        self.chat_deployment = self.config.get_value('AZURE_OPENAI_CHATGPT_DEPLOYMENT', 'chat')
        self.model = self.config.get_value('AZURE_OPENAI_CHATGPT_MODEL', 'gpt-4o')
        self.api_version = self.config.get_value('AZURE_OPENAI_API_VERSION', '2024-10-21')
        self.max_tokens = int(self.config.get_value('AZURE_OPENAI_MAX_TOKENS', 10000))
>>>>>>> f6cd77c4
        self.temperature = float(self.config.get_value('AZURE_OPENAI_TEMPERATURE', 0.7))

        # Autogen agent configuration (base to be overridden)
        self.agents = []
        self.terminate_message = "TERMINATE"
        self.max_rounds = int(self.config.get_value('MAX_ROUNDS', 8))
        self.selector_func = None
        self.context_buffer_size = int(self.config.get_value('CONTEXT_BUFFER_SIZE', 30))
        self.text_only=False 
        self.optimize_for_audio=False

    response_format: str = 'content_and_artifact'
    
    name: str
    """The unique name of the tool that clearly communicates its purpose."""
    
    description: str
    """Used to tell the model how/when/why to use the tool.

    You can provide few-shot examples as a part of the description.
    """

    args_schema: Annotated[Optional[ArgsSchema], SkipValidation()] = Field(
        default=None, description="The tool schema."
    )

    def _get_model(self, model_name: str = 'CHAT_DEPLOYMENT_NAME') -> Dict:
        model_deployments = self.config.get_value("MODEL_DEPLOYMENTS", default='[]').replace("'", "\"")

        try:
            print(f"Model deployments: {model_deployments}")
            logging.info(f"Model deployments: {model_deployments}")

            json_model_deployments = json.loads(model_deployments)

            #get the canonical_name of 'CHAT_DEPLOYMENT_NAME'
            for deployment in json_model_deployments:
                if deployment.get("canonical_name") == model_name:
                    return deployment
        except json.JSONDecodeError as e:
            logging.error(f"Error decoding JSON for model deployments: {e}")
            raise ValueError(f"Invalid model deployments configuration: {model_deployments}")
            
        return None

    def _get_user_context(self) -> Dict:
        """
        Get the user context for the plugin.

        This method is a placeholder and should be overridden in subclasses
        to provide the actual user context.
        """
        self.request = get_request()

        if self.request is not None:
            user_context = self.request.headers.get("user-context", None)
            if user_context is not None:
                return json.loads(user_context)
        else:
            logging.warning("Request context is not available. Returning empty user context.")
            return {}

    def _get_model_client(self, response_format=None):
        """
        Set up the configuration for the Azure OpenAI language model client.

        Initializes the `AzureOpenAIChatCompletionClient` with the required settings for
        interaction with Azure OpenAI services.
        """
        token_provider = get_bearer_token_provider(
            self.config.credential,
            "https://cognitiveservices.azure.com/.default"
        )
        return AzureChatCompletion(
            deployment_name=self.chat_deployment,
            #model=self.model_name,
            endpoint=f"https://{self.aoai_resource}.openai.azure.com",
            ad_token_provider=token_provider,
            #api_version=self.api_version,
            #temperature=self.temperature,
            #max_tokens=self.max_tokens,
            #response_format=response_format,
            #parallel_tool_calls=False
        )

    def reset_kernel_functions(self, settings : Dict = {}):
        for name, oldMethod in inspect.getmembers(self, predicate=inspect.ismethod):        
            method = copy.copy(oldMethod)
            
            methodName = method.__name__
            if hasattr(method, '__kernel_function_description__'):
                methodDescription = method.__getattribute__('__kernel_function_description__')
                method.__func__.__setattr__('__kernel_function_description__', settings.get(f"{methodName}_description", methodDescription))

            if hasattr(method, '__kernel_function_name__'):
                methodDescription = method.__getattribute__('__kernel_function_name__')
                method.__func__.__setattr__('__kernel_function_name__', f"{self.prefix}{methodName}{self.suffix}")
                setattr(self, f"{self.prefix}{methodName}{self.suffix}", method)<|MERGE_RESOLUTION|>--- conflicted
+++ resolved
@@ -69,7 +69,6 @@
         if self.config is None:
             self.config = Configuration()
 
-<<<<<<< HEAD
         self.model = self._get_model(model_name=settings.get("model_name", "CHAT_DEPLOYMENT_NAME"))
 
         self.aoai_resource = self.model.get("name", "openai")
@@ -77,14 +76,7 @@
         self.model_name = self.model.get("model", "gpt-4o")
         self.api_version = self.model.get("api_version", "2024-10-21")
 
-        self.max_tokens = int(self.config.get_value('AZURE_OPENAI_MAX_TOKENS', 1000))
-=======
-        self.aoai_resource = self.config.get_value('AZURE_OPENAI_RESOURCE', 'openai')
-        self.chat_deployment = self.config.get_value('AZURE_OPENAI_CHATGPT_DEPLOYMENT', 'chat')
-        self.model = self.config.get_value('AZURE_OPENAI_CHATGPT_MODEL', 'gpt-4o')
-        self.api_version = self.config.get_value('AZURE_OPENAI_API_VERSION', '2024-10-21')
         self.max_tokens = int(self.config.get_value('AZURE_OPENAI_MAX_TOKENS', 10000))
->>>>>>> f6cd77c4
         self.temperature = float(self.config.get_value('AZURE_OPENAI_TEMPERATURE', 0.7))
 
         # Autogen agent configuration (base to be overridden)
